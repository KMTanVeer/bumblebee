<!DOCTYPE html>
<html lang="en">
<head>
    <meta charset="UTF-8">
    <meta name="viewport" content="width=device-width, initial-scale=1.0">
    
    <!-- Primary SEO Meta Tags -->
    <title>Kawsar Mahmud Tanveer Khan | Electrical Engineer & Tech Innovator</title>
    <meta name="title" content="Kawsar Mahmud Tanveer Khan | Electrical Engineer & Tech Innovator">
    <meta name="description" content="Portfolio of Kawsar Mahmud Tanveer Khan - BSc in EEE at Daffodil International University. Specializing in electrical systems, MATLAB, Python, AutoCAD, and innovative engineering solutions.">
    <meta name="keywords" content="Kawsar Mahmud Tanveer Khan, Electrical & Electronic Engineer, Portfolio, Daffodil International University, MATLAB, Python, AutoCAD, Engineering Student, Bangladesh, Tech Innovator, Electrical Systems">
    <meta name="robots" content="index, follow">
    <meta name="language" content="English">
    <meta name="author" content="Kawsar Mahmud Tanveer Khan">
    
    <!-- Open Graph / Facebook -->
    <meta property="og:type" content="website">
    <meta property="og:url" content="https://itanveer.me/">
    <meta property="og:title" content="Kawsar Mahmud Tanveer Khan | Electrical Engineer & Tech Innovator">
    <meta property="og:description" content="Portfolio of Kawsar Mahmud Tanveer Khan - EEE student specializing in innovative engineering solutions and cutting-edge technologies.">
    <meta property="og:image" content="https://itanveer.me/assets/images/profile.png">
    <meta property="og:site_name" content="iTanveer Portfolio">
    <meta property="og:locale" content="en_US">
    
    <!-- Twitter -->
    <meta property="twitter:card" content="summary_large_image">
    <meta property="twitter:url" content="https://itanveer.me/">
    <meta property="twitter:title" content="Kawsar Mahmud Tanveer Khan | Electrical Engineer & Tech Innovator">
    <meta property="twitter:description" content="Portfolio of Kawsar Mahmud Tanveer Khan - EEE student specializing in innovative engineering solutions.">
    <meta property="twitter:image" content="https://itanveer.me/assets/images/profile.png">
    
    <!-- Additional Meta Tags -->
    <meta name="theme-color" content="#ff6b35">
    <meta name="msapplication-TileColor" content="#ff6b35">
    <meta name="application-name" content="iTanveer Portfolio">
    <link rel="canonical" href="https://itanveer.me/">
    
    <!-- Structured Data - JSON-LD -->
    <script type="application/ld+json">
    {
      "@context": "https://schema.org",
      "@type": "Person",
      "name": "Kawsar Mahmud Tanveer Khan",
      "jobTitle": "Electrical Engineering Student",
      "description": "BSc in EEE at Daffodil International University specializing in electrical systems and innovative technologies",
      "url": "https://itanveer.me",
      "image": "https://itanveer.me/assets/images/profile.png",
      "sameAs": [
        "https://linkedin.com/in/kawsarTanveer"
      ],
      "worksFor": {
        "@type": "EducationalOrganization",
        "name": "Daffodil International University",
        "url": "https://daffodilvarsity.edu.bd"
      },
      "alumniOf": {
        "@type": "EducationalOrganization",
        "name": "Daffodil International University"
      },
      "knowsAbout": [
        "Electrical Engineering",
        "MATLAB",
        "Python Programming",
        "AutoCAD",
        "Circuit Design",
        "Engineering Solutions"
      ],
      "address": {
        "@type": "PostalAddress",
        "addressCountry": "Bangladesh"
      }
    }
    </script>
    
    <!-- Fonts -->
    <link rel="preconnect" href="https://fonts.googleapis.com">
    <link rel="preconnect" href="https://fonts.gstatic.com" crossorigin>
    <link href="https://fonts.googleapis.com/css2?family=Orbitron:wght@400;700;900&family=Rajdhani:wght@300;400;500;600;700&family=Inter:wght@300;400;500;600;700&display=swap" rel="stylesheet">
    
    <!-- CSS Files -->
    <link rel="stylesheet" href="css/style.css">
    <link rel="stylesheet" href="css/animations.css">
    <link rel="stylesheet" href="css/particles.css">
    <link rel="stylesheet" href="css/responsive.css">
    
    <!-- Favicon and Icons -->
    <link rel="icon" type="image/x-icon" href="data:image/svg+xml,<svg xmlns='http://www.w3.org/2000/svg' viewBox='0 0 100 100'><text y='.9em' font-size='90'>⚡</text></svg>">
    <link rel="icon" type="image/svg+xml" href="data:image/svg+xml,<svg xmlns='http://www.w3.org/2000/svg' viewBox='0 0 100 100'><text y='.9em' font-size='90'>⚡</text></svg>">
    <link rel="apple-touch-icon" href="data:image/svg+xml,<svg xmlns='http://www.w3.org/2000/svg' viewBox='0 0 100 100'><text y='.9em' font-size='90'>⚡</text></svg>">
    
    <!-- Performance and SEO -->
    <link rel="dns-prefetch" href="//fonts.googleapis.com">
    <link rel="dns-prefetch" href="//img.icons8.com">
    <link rel="preload" as="style" href="css/style.css">
    
    <!-- Sitemap and SEO -->
    <link rel="sitemap" type="application/xml" href="/sitemap.xml">
    
    <!-- Performance Optimizations -->
    <link rel="preconnect" href="https://img.icons8.com">
    <meta name="format-detection" content="telephone=no">
</head>
<body class="dark-theme" itemscope itemtype="https://schema.org/WebPage">
    <!-- Particle Background -->
    <canvas id="particle-canvas"></canvas>
    
    <!-- Navigation -->
    <nav class="navbar" id="navbar">
        <div class="nav-container">
            <a href="#hero" class="navbar-brand">
                <div class="brand-image">
                    <img src="assets/images/profile.png" alt="Kawsar Mahmud Tanveer Khan" />
                </div>
                <span class="logo-text">iTanveer.me</span>
            </a>
            
            <ul class="nav-menu" id="nav-menu">
                <li class="nav-item"><a href="#hero" class="nav-link">Home</a></li>
                <li class="nav-item"><a href="#about" class="nav-link">About</a></li>
                <li class="nav-item"><a href="#education" class="nav-link">Education</a></li>
                <li class="nav-item"><a href="#skills" class="nav-link">Skills</a></li>
                <li class="nav-item"><a href="#projects" class="nav-link">Projects</a></li>
                <li class="nav-item"><a href="#contact" class="nav-link">Contact</a></li>
            </ul>
            
            <div class="nav-actions">
                <button class="theme-toggle" id="theme-toggle">
                    <span class="theme-icon">🌙</span>
                </button>
                <div class="hamburger" id="hamburger">
                    <span></span>
                    <span></span>
                    <span></span>
                </div>
            </div>
        </div>
    </nav>

    <!-- Hero Section -->
    <main>
        <section id="hero" class="hero-section" itemscope itemtype="https://schema.org/Person">>
        <!-- Animated Background Elements -->
        <div class="hero-bg-animation">
            <div class="neural-network">
                <div class="neural-node node-1"></div>
                <div class="neural-node node-2"></div>
                <div class="neural-node node-3"></div>
                <div class="neural-node node-4"></div>
                <div class="neural-node node-5"></div>
                <div class="neural-connection connection-1"></div>
                <div class="neural-connection connection-2"></div>
                <div class="neural-connection connection-3"></div>
                <div class="neural-connection connection-4"></div>
            </div>
            <div class="geometric-shapes">
                <div class="shape hexagon shape-1"></div>
                <div class="shape triangle shape-2"></div>
                <div class="shape circle shape-3"></div>
                <div class="shape square shape-4"></div>
            </div>
            <div class="energy-particles">
                <div class="particle particle-1"></div>
                <div class="particle particle-2"></div>
                <div class="particle particle-3"></div>
                <div class="particle particle-4"></div>
                <div class="particle particle-5"></div>
                <div class="particle particle-6"></div>
            </div>
        </div>

        <div class="hero-container">
            <div class="hero-content">
                <div class="hero-badge fade-in-up">
                    <span class="badge-icon">⚡</span>
                    <span>Assalamuwalaikum</span>
                </div>
                
                <p class="hero-greeting fade-in-up">Hi, I'm</p>
                <h1 class="hero-name" itemprop="name">
                    <span id="typing-text">Kawsar Mahmud Tanveer Khan</span>
                </h1>
                <h2 class="hero-title slide-in-left" itemprop="description">
                    <span class="hero-optimistic" style="font-size:1.2rem;font-weight:500;">an optimistic human being</span>
                </h2>
                <p class="hero-university slide-in-right" itemprop="affiliation" itemscope itemtype="https://schema.org/EducationalOrganization">
                    <span class="university-icon">🎓</span>
                    BSc in EEE • <span itemprop="name">Daffodil International University</span>
                </p>
                <p class="hero-description fade-in-up" itemprop="description">
                    Passionate about <span class="highlight-word">innovative technologies</span>, 
                    electrical systems, and creating solutions that shape the future. 
                    Exploring the intersection of <span class="highlight-word">engineering excellence</span> 
                    and technological advancement.
                </p>
                
                <div class="hero-buttons fade-in-up">
                    <button class="btn btn-modern btn-magnetic" onclick="redirectToPortfolio()">
                        <div class="btn-background"></div>
                        <div class="btn-liquid"></div>
                        <span class="btn-text">Explore My Work</span>
                        <div class="btn-sparkles">
                            <div class="sparkle"></div>
                            <div class="sparkle"></div>
                            <div class="sparkle"></div>
                            <div class="sparkle"></div>
                        </div>
                        <svg class="btn-arrow" viewBox="0 0 24 24" fill="none" stroke="currentColor">
                            <path d="M7 17l9.2-9.2M17 17V7H7"/>
                        </svg>
                    </button>
                </div>
            </div>
        </div>
        
        <!-- Enhanced Scroll Indicator -->
        <div class="scroll-indicator">
            <div class="scroll-text">Discover More</div>
            <div class="scroll-animation">
                <div class="scroll-line"></div>
                <div class="scroll-dot"></div>
            </div>
        </div>
    </section>

    <!-- About Section -->
    <section id="about" class="about-section">
        <!-- Minimal Background Animation -->
        <div class="minimal-bg">
            <div class="floating-particles">
                <div class="particle"></div>
                <div class="particle"></div>
                <div class="particle"></div>
            </div>
        </div>

        <div class="container">
            <!-- Section Title -->
            <div class="section-header">
                <h2 class="section-title">
                    About <span class="highlight">Me</span>
                </h2>
            </div>
            
            <!-- Main Content Card -->
            <div class="about-card">
                <!-- Profile Side -->
                <div class="profile-side">
                    <div class="profile-wrapper">
                        <div class="profile-image">
                            <img src="assets/images/about.jpg" alt="Kawsar Mahmud Tanveer Khan" />
                            <div class="image-glow"></div>
                        </div>
                        <div class="profile-badge">
                            <span class="badge-icon">⚡</span>
                            <span class="badge-text">@itzzVeer</span>
                        </div>
                    </div>
                </div>
                
                <!-- Content Side -->
                <div class="content-side">
                    <div class="intro-text">
                        <h3 class="name-title">Kawsar Mahmud Tanveer Khan</h3>
                        <p class="role-subtitle">Electrical & Electronic Engineering Student</p>
                        <p class="university-info">Daffodil International University</p>
                    </div>
                    
                    <div class="about-description">
                        <p style="font-size: 0.9rem; line-height: 1.5;">
                            A passionate Electrical and Electronic Engineering student at Daffodil International University. 
                            I specialize in <span class="highlight-word">embedded systems</span>, 
                            <span class="highlight-word">IoT</span>, and <span class="highlight-word">IT-related technologies</span>, 
                            and I love solving real-world problems especially in the fields of embedded systems, IoT, and IT.
                        </p>
                        <p style="font-size: 0.85rem; line-height: 1.4; margin-top: 1rem;">
                            Always eager to grow, I actively seek out new learning opportunities and enjoy connecting with others 
                            who share the same enthusiasm. Beyond academics, I spend my time exploring emerging tech, networking, 
                            and building meaningful projects. <span class="highlight-word">Let's build the future together!</span>
                        </p>
                    </div>
                    
                    <!-- Core Values -->
                    <div class="core-values">
                        <div class="value-item">
                            <div class="value-icon">🚀</div>
                            <div class="value-content">
                                <h4>Innovation</h4>
                                <p>Pushing boundaries in electrical engineering</p>
                            </div>
                        </div>
                        <div class="value-item">
                            <div class="value-icon">⚡</div>
                            <div class="value-content">
                                <h4>Excellence</h4>
                                <p>Delivering high-quality technical solutions</p>
                            </div>
                        </div>
                        <div class="value-item">
                            <div class="value-icon">🔧</div>
                            <div class="value-content">
                                <h4>Problem Solving</h4>
                                <p>Creating practical engineering solutions</p>
                            </div>
                        </div>
                    </div>
                    
                    <!-- Expertise Tags -->
                    <div class="expertise-tags">
                        <span class="tag">Embedded Systems</span>
                        <span class="tag">IoT Solutions</span>
                        <span class="tag">IT Technologies</span>
                        <span class="tag">Circuit Design</span>
                        <span class="tag">Problem Solving</span>
                    </div>
                </div>
            </div>
        </div>
    </section>

    <!-- Education Section -->
    <section id="education" class="education-section">
        <div class="container">
            <div class="section-header">
                <h2 class="section-title holographic">Education</h2>
                <p class="section-subtitle">My academic journey through prestigious institutions</p>
            </div>
            
            <div class="timeline">
                <div class="timeline-line"></div>
                
                <div class="timeline-item">
                    <div class="timeline-dot"></div>
                    <div class="timeline-content">
                        <div class="timeline-header">
                            <h3>Daffodil International University</h3>
                            <span class="timeline-date">2022 - Present</span>
                        </div>
                        <h4>BSc in Electrical & Electronic Engineering</h4>
                        <p class="timeline-location">Dhaka, Bangladesh</p>
                        <p>Focusing on power systems, electronics, and renewable energy technologies.</p>
                        <div class="timeline-bar blue-gradient"></div>
                    </div>
                </div>
                
                <div class="timeline-item">
                    <div class="timeline-dot"></div>
                    <div class="timeline-content">
                        <div class="timeline-header">
                            <h3>BAF Shaheen College Dhaka</h3>
                            <span class="timeline-date">2017 - 2019</span>
                        </div>
                        <h4>Higher Secondary Certificate (HSC)</h4>
                        <p class="timeline-location">Dhaka, Bangladesh</p>
                        <p>Science</p>
                        <div class="timeline-bar purple-gradient"></div>
                    </div>
                </div>
                
                <div class="timeline-item">
                    <div class="timeline-dot"></div>
                    <div class="timeline-content">
                        <div class="timeline-header">
                            <h3>Dulai High School</h3>
                            <span class="timeline-date">2017</span>
                        </div>
                        <h4>Secondary School Certificate (SSC)</h4>
                        <p class="timeline-location">Pabna, Bangladesh</p>
                        <p>Science</p>
                        <div class="timeline-bar green-gradient"></div>
                    </div>
                </div>
            </div>
        </div>
    </section>

    <!-- Certificates Section -->
    <section id="certificates" class="certificates-section">
        <div class="container">
            <div class="section-header">
                <h2 class="section-title holographic">Professional Certifications</h2>
                <p class="section-subtitle">Validated skills and achievements in technology and engineering</p>
            </div>
            
            <div class="certificates-showcase">
                <div class="certificate-card" data-certificate="ai">
                    <div class="certificate-image-container">
                        <img src="assets/images/AIcertified.jpg" alt="AI Certification" class="certificate-image" loading="lazy">
                        <div class="certificate-overlay">
                            <div class="certificate-glow"></div>
                            <button class="verify-btn" data-cert="ai">
                                <svg viewBox="0 0 24 24" fill="none" stroke="currentColor">
                                    <path d="M9 12l2 2 4-4"/>
                                    <path d="M21 12c-1 0-3-1-3-3s2-3 3-3 3 1 3 3-2 3-3 3"/>
                                    <path d="M3 12c1 0 3-1 3-3s-2-3-3-3-3 1-3 3 2 3 3 3"/>
                                    <path d="M12 3c0 1-1 3-3 3s-3-2-3-3 1-3 3-3 3 2 3 3"/>
                                    <path d="M12 21c0-1-1-3-3-3s-3 2-3 3 1 3 3 3 3-2 3-3"/>
                                </svg>
                                <span>Verify Certificate</span>
                            </button>
                        </div>
                    </div>
                    <div class="certificate-info">
                        <h3>AI Prompt Engineering Professional</h3>
                        <p class="certificate-issuer">Certs365 - Advanced AI Certification</p>
                        <p class="certificate-description">Advanced certification in AI Prompt Engineering covering LLM optimization, conversation design, and AI-powered content creation with practical applications.</p>
                        <div class="certificate-badge">
                            <span class="badge-icon">🤖</span>
                            <span>Verified</span>
                        </div>
                    </div>
                </div>

                <div class="certificate-card" data-certificate="english">
                    <div class="certificate-image-container">
                        <img src="assets/images/EnglishCertification.jpeg" alt="English Certification" class="certificate-image" loading="lazy">
                        <div class="certificate-overlay">
                            <div class="certificate-glow"></div>
                            <button class="verify-btn" data-cert="english">
                                <svg viewBox="0 0 24 24" fill="none" stroke="currentColor">
                                    <path d="M9 12l2 2 4-4"/>
                                    <path d="M21 12c-1 0-3-1-3-3s2-3 3-3 3 1 3 3-2 3-3 3"/>
                                    <path d="M3 12c1 0 3-1 3-3s-2-3-3-3-3 1-3 3 2 3 3 3"/>
                                    <path d="M12 3c0 1-1 3-3 3s-3-2-3-3 1-3 3-3 3 2 3 3"/>
                                    <path d="M12 21c0-1-1-3-3-3s-3 2-3 3 1 3 3 3 3-2 3-3"/>
                                </svg>
                                <span>Verify Certificate</span>
                            </button>
                        </div>
                    </div>
                    <div class="certificate-info">
                        <h3>Business English Certificate</h3>
                        <p class="certificate-issuer">Coursera - University of Washington</p>
                        <p class="certificate-description">Networking: Business English certification focusing on professional communication, business writing, and international business practices.</p>
                        <div class="certificate-badge">
                            <span class="badge-icon">�</span>
                            <span>Lifetime Validity</span>
                        </div>
                    </div>
                </div>

                <div class="certificate-card" data-certificate="plc">
                    <div class="certificate-image-container">
                        <img src="assets/images/PLCMechatronicsCertificate.jpg" alt="PLC Mechatronics Certificate" class="certificate-image" loading="lazy">
                        <div class="certificate-overlay">
                            <div class="certificate-glow"></div>
                            <button class="verify-btn" data-cert="plc">
                                <svg viewBox="0 0 24 24" fill="none" stroke="currentColor">
                                    <path d="M9 12l2 2 4-4"/>
                                    <path d="M21 12c-1 0-3-1-3-3s2-3 3-3 3 1 3 3-2 3-3 3"/>
                                    <path d="M3 12c1 0 3-1 3-3s-2-3-3-3-3 1-3 3 2 3 3 3"/>
                                    <path d="M12 3c0 1-1 3-3 3s-3-2-3-3 1-3 3-3 3 2 3 3"/>
                                    <path d="M12 21c0-1-1-3-3-3s-3 2-3 3 1 3 3 3 3-2 3-3"/>
                                </svg>
                                <span>Verify Certificate</span>
                            </button>
                        </div>
                    </div>
                    <div class="certificate-info">
                        <h3>PLC & Mechatronics</h3>
                        <p class="certificate-issuer">Bangladesh Industrial Technical Assistance Center (BITAC)</p>
                        <p class="certificate-description">Advanced technical certification in PLC programming and mechatronics systems, covering industrial automation, motor control, and SCADA implementation.</p>
                        <div class="certificate-badge">
                            <span class="badge-icon">⚙️</span>
                            <span>Technical Expert</span>
                        </div>
                    </div>
                </div>
            </div>
        </div>
    </section>

    <!-- Skills Section -->
    <section id="skills" class="skills-section">
        <div class="container">
            <div class="section-header">
                <h2 class="section-title holographic">Technical Skills & Tools</h2>
                <p class="section-subtitle">Professional software and technologies I master</p>
            </div>
            
            <div class="skills-showcase">
                <div class="skill-card" data-category="office">
                    <div class="skill-icon">
                        <img src="https://img.icons8.com/color/48/000000/ms-word.png" alt="MS Word" loading="lazy">
                    </div>
                    <h3>MS Word</h3>
                    <div class="skill-glow"></div>
                </div>
                
                <div class="skill-card" data-category="office">
                    <div class="skill-icon">
                        <img src="https://img.icons8.com/color/48/000000/ms-excel.png" alt="MS Excel" loading="lazy">
                    </div>
                    <h3>MS Excel</h3>
                    <div class="skill-glow"></div>
                </div>
                
                <div class="skill-card" data-category="office">
                    <div class="skill-icon">
                        <img src="https://img.icons8.com/color/48/000000/ms-powerpoint.png" alt="MS PowerPoint" loading="lazy">
                    </div>
                    <h3>MS PowerPoint</h3>
                    <div class="skill-glow"></div>
                </div>
                
                <div class="skill-card" data-category="engineering">
                    <div class="skill-icon">
                        <img src="https://img.icons8.com/?size=100&id=r5Y16PcDkoWI&format=png&color=000000" alt="MATLAB" loading="lazy">
                    </div>
                    <h3>MATLAB</h3>
                    <div class="skill-glow"></div>
                </div>
                
                <div class="skill-card" data-category="simulation">
                    <div class="skill-icon">
                        <img src="https://img.icons8.com/?size=100&id=104090&format=png&color=000000" alt="Proteus" loading="lazy">
                    </div>
                    <h3>Proteus</h3>
                    <div class="skill-glow"></div>
                </div>
                
                <div class="skill-card" data-category="programming">
                    <div class="skill-icon">
                        <img src="https://img.icons8.com/color/48/000000/python.png" alt="Python" loading="lazy">
                    </div>
                    <h3>Python</h3>
                    <div class="skill-glow"></div>
                </div>
                
                <div class="skill-card" data-category="networking">
                    <div class="skill-icon">
                        <img src="https://img.icons8.com/ios-filled/48/000000/network.png" alt="GNS3" loading="lazy">
                    </div>
                    <h3>GNS3</h3>
                    <div class="skill-glow"></div>
                </div>
                
                <div class="skill-card" data-category="design">
                    <div class="skill-icon">
                        <img src="https://img.icons8.com/color/48/000000/arduino.png" alt="Tinkercad" loading="lazy">
                    </div>
                    <h3>Tinkercad</h3>
                    <div class="skill-glow"></div>
                </div>
                
                <div class="skill-card" data-category="optical">
                    <div class="skill-icon">
                        <img src="https://img.icons8.com/?size=100&id=59731&format=png&color=F25081" alt="OptiSystem" loading="lazy">
                    </div>
                    <h3>OptiSystem</h3>
                    <div class="skill-glow"></div>
                </div>
                
                <div class="skill-card" data-category="cad">
                    <div class="skill-icon">
                        <img src="https://img.icons8.com/color/48/000000/autocad.png" alt="AutoCAD Electrical" loading="lazy">
                    </div>
                    <h3>AutoCAD Electrical</h3>
                    <div class="skill-glow"></div>
                </div>
                
                <div class="skill-card" data-category="simulation">
                    <div class="skill-icon">
                        <img src="https://img.icons8.com/?size=100&id=77264&format=png&color=FA5252" alt="Multisim" loading="lazy">
                    </div>
                    <h3>Multisim</h3>
                    <div class="skill-glow"></div>
                </div>
                
                <div class="skill-card" data-category="simulation">
                    <div class="skill-icon">
                        <img src="https://img.icons8.com/ios-filled/48/000000/resistor.png" alt="LTspice" loading="lazy">
                    </div>
                    <h3>LTspice</h3>
                    <div class="skill-glow"></div>
                </div>
                
                <div class="skill-card" data-category="programming">
                    <div class="skill-icon">
                        <img src="https://img.icons8.com/color/48/000000/arduino.png" alt="Arduino IDE" loading="lazy">
                    </div>
                    <h3>Arduino IDE</h3>
                    <div class="skill-glow"></div>
                </div>
                
                <div class="skill-card" data-category="simulation">
                    <div class="skill-icon">
                        <img src="https://img.icons8.com/?size=100&id=11853&format=png&color=000000" alt="PSpice" loading="lazy">
                    </div>
                    <h3>PSpice</h3>
                    <div class="skill-glow"></div>
                </div>
                
                <div class="skill-card" data-category="development">
                    <div class="skill-icon">
                        <img src="https://img.icons8.com/?size=100&id=63777&format=png&color=000000" alt="GitHub" loading="lazy">
                    </div>
                    <h3>GitHub</h3>
                    <div class="skill-glow"></div>
                </div>
            </div>
            
            <div class="skills-categories">
                <div class="category-filter active" data-filter="all">
                    <span class="filter-icon">🎯</span>
                    <span>All Skills</span>
                </div>
                <div class="category-filter" data-filter="engineering">
                    <span class="filter-icon">⚡</span>
                    <span>Engineering</span>
                </div>
                <div class="category-filter" data-filter="simulation">
                    <span class="filter-icon">🔬</span>
                    <span>Simulation</span>
                </div>
                <div class="category-filter" data-filter="programming">
                    <span class="filter-icon">💻</span>
                    <span>Programming</span>
                </div>
                <div class="category-filter" data-filter="office">
                    <span class="filter-icon">📊</span>
                    <span>Office</span>
                </div>
            </div>
        </div>
    </section>

    <!-- Projects Section -->
    <section id="projects" class="projects-section">
        <div class="container">
            <div class="section-header">
                <h2 class="section-title holographic">Featured Projects</h2>
                <p class="section-subtitle">Innovative electrical engineering solutions and technical implementations</p>
            </div>
            
            <!-- Hidden Project Cards - keeping for future use -->
            <div class="projects-grid" style="display: none;">
                <div class="project-card">
                    <div class="project-header">
                        <span class="project-category">Power Systems</span>
                        <div class="project-bar blue-gradient"></div>
                    </div>
                    <h3>Smart Grid Management System</h3>
                    <p>Developed an intelligent power distribution system using IoT sensors and machine learning algorithms for optimal energy management.</p>
                    <div class="project-tech">
                        <span>MATLAB</span>
                        <span>Arduino</span>
                        <span>IoT</span>
                        <span>Machine Learning</span>
                    </div>
                    <div class="project-footer">
                        <button class="project-link">View Details →</button>
                        <div class="project-dots">
                            <div class="dot"></div>
                            <div class="dot"></div>
                            <div class="dot"></div>
                        </div>
                    </div>
                </div>
                
                <div class="project-card">
                    <div class="project-header">
                        <span class="project-category">Renewable Energy</span>
                        <div class="project-bar purple-gradient"></div>
                    </div>
                    <h3>Renewable Energy Monitoring</h3>
                    <p>Created a real-time monitoring dashboard for solar and wind energy systems with predictive maintenance capabilities.</p>
                    <div class="project-tech">
                        <span>Python</span>
                        <span>Raspberry Pi</span>
                        <span>Solar Panels</span>
                        <span>Data Analytics</span>
                    </div>
                    <div class="project-footer">
                        <button class="project-link">View Details →</button>
                        <div class="project-dots">
                            <div class="dot"></div>
                            <div class="dot"></div>
                            <div class="dot"></div>
                        </div>
                    </div>
                </div>
                
                <div class="project-card">
                    <div class="project-header">
                        <span class="project-category">Electronics</span>
                        <div class="project-bar green-gradient"></div>
                    </div>
                    <h3>Automated Home Control</h3>
                    <p>Designed and implemented a comprehensive home automation system with voice control and mobile app integration.</p>
                    <div class="project-tech">
                        <span>Arduino</span>
                        <span>ESP32</span>
                        <span>Mobile App</span>
                        <span>Voice Recognition</span>
                    </div>
                    <div class="project-footer">
                        <button class="project-link">View Details →</button>
                        <div class="project-dots">
                            <div class="dot"></div>
                            <div class="dot"></div>
                            <div class="dot"></div>
                        </div>
                    </div>
                </div>
                
                <div class="project-card">
                    <div class="project-header">
                        <span class="project-category">Instrumentation</span>
                        <div class="project-bar orange-gradient"></div>
                    </div>
                    <h3>Power Quality Analyzer</h3>
                    <p>Built a portable device for analyzing electrical power quality parameters including harmonics, voltage fluctuations, and power factor.</p>
                    <div class="project-tech">
                        <span>C++</span>
                        <span>PCB Design</span>
                        <span>Signal Processing</span>
                        <span>Embedded Systems</span>
                    </div>
                    <div class="project-footer">
                        <button class="project-link">View Details →</button>
                        <div class="project-dots">
                            <div class="dot"></div>
                            <div class="dot"></div>
                            <div class="dot"></div>
                        </div>
                    </div>
                </div>
                
                <div class="project-card">
                    <div class="project-header">
                        <span class="project-category">Electric Vehicles</span>
                        <div class="project-bar pink-gradient"></div>
                    </div>
                    <h3>Electric Vehicle Charging Station</h3>
                    <p>Conceptualized and prototyped an intelligent EV charging system with load balancing and payment integration.</p>
                    <div class="project-tech">
                        <span>Power Electronics</span>
                        <span>RFID</span>
                        <span>Load Management</span>
                        <span>Database</span>
                    </div>
                    <div class="project-footer">
                        <button class="project-link">View Details →</button>
                        <div class="project-dots">
                            <div class="dot"></div>
                            <div class="dot"></div>
                            <div class="dot"></div>
                        </div>
                    </div>
                </div>
                
                <div class="project-card">
                    <div class="project-header">
                        <span class="project-category">Industrial Systems</span>
                        <div class="project-bar teal-gradient"></div>
                    </div>
                    <h3>Energy Efficiency Optimizer</h3>
                    <p>Developed an AI-powered system for optimizing energy consumption in industrial facilities through smart scheduling and load prediction.</p>
                    <div class="project-tech">
                        <span>AI/ML</span>
                        <span>Energy Systems</span>
                        <span>Optimization</span>
                        <span>Industrial IoT</span>
                    </div>
                    <div class="project-footer">
                        <button class="project-link">View Details →</button>
                        <div class="project-dots">
                            <div class="dot"></div>
                            <div class="dot"></div>
                            <div class="dot"></div>
                        </div>
                    </div>
                </div>
            </div>
            
            <!-- Main Projects CTA -->
            <div class="projects-showcase">
                <div class="showcase-card">
                    <div class="showcase-icon">
                        <div class="icon-animation">
                            <svg width="60" height="60" viewBox="0 0 60 60" fill="none">
                                <circle cx="30" cy="30" r="25" stroke="url(#gradient1)" stroke-width="2" fill="none" opacity="0.6"/>
                                <circle cx="30" cy="30" r="15" stroke="url(#gradient2)" stroke-width="2" fill="none" opacity="0.8"/>
                                <circle cx="30" cy="30" r="5" fill="url(#gradient3)"/>
                                <defs>
                                    <linearGradient id="gradient1" x1="0%" y1="0%" x2="100%" y2="100%">
                                        <stop offset="0%" style="stop-color:#00f5ff"/>
                                        <stop offset="100%" style="stop-color:#bf00ff"/>
                                    </linearGradient>
                                    <linearGradient id="gradient2" x1="0%" y1="0%" x2="100%" y2="100%">
                                        <stop offset="0%" style="stop-color:#ec4899"/>
                                        <stop offset="100%" style="stop-color:#3b82f6"/>
                                    </linearGradient>
                                    <linearGradient id="gradient3" x1="0%" y1="0%" x2="100%" y2="100%">
                                        <stop offset="0%" style="stop-color:#10b981"/>
                                        <stop offset="100%" style="stop-color:#8b5cf6"/>
                                    </linearGradient>
                                </defs>
                            </svg>
                        </div>
                    </div>
                    <h3>Explore My Complete Portfolio</h3>
                    <p>Discover my comprehensive collection of electrical engineering projects, technical innovations, and engineering solutions. From power systems to IoT implementations.</p>
                    <div class="showcase-features">
                        <div class="feature">
                            <span class="feature-icon">⚡</span>
                            <span>Power Systems Design</span>
                        </div>
                        <div class="feature">
                            <span class="feature-icon">🔌</span>
                            <span>IoT & Automation</span>
                        </div>
                        <div class="feature">
                            <span class="feature-icon">🌱</span>
                            <span>Renewable Energy</span>
                        </div>
                        <div class="feature">
                            <span class="feature-icon">🔧</span>
                            <span>Electronic Systems</span>
                        </div>
                    </div>
                    <a href="https://itanveer.tech" target="_blank" class="showcase-btn">
                        <span>Visit itanveer.tech</span>
                        <div class="btn-glow"></div>
                        <svg width="20" height="20" viewBox="0 0 20 20" fill="none">
                            <path d="M15 11V17C15 17.5523 14.5523 18 14 18H3C2.44772 18 2 17.5523 2 17V6C2 5.44772 2.44772 5 3 5H9" stroke="currentColor" stroke-width="2" stroke-linecap="round"/>
                            <path d="M13 3H17V7" stroke="currentColor" stroke-width="2" stroke-linecap="round" stroke-linejoin="round"/>
                            <path d="M17 3L9 11" stroke="currentColor" stroke-width="2" stroke-linecap="round" stroke-linejoin="round"/>
                        </svg>
                    </a>
                </div>
            </div>
            
            <div class="projects-cta">
                <h3>Interested in collaboration?</h3>
                <p>I'm always excited to work on innovative electrical engineering projects and explore new technological frontiers.</p>
                <button class="btn btn-primary btn-collaboration" onclick="redirectToLinkedIn()">
                    Let's Build Something Amazing
                </button>
            </div>
        </div>
    </section>

    <!-- Contact Section -->
    <section id="contact" class="contact-section">
        <div class="container">
            <div class="section-header">
                <h2 class="section-title holographic">Get In Touch</h2>
                <p class="section-subtitle">Ready to collaborate on innovative electrical engineering projects? Let's connect!</p>
            </div>
            
            <div class="contact-content">
                <div class="contact-info">
                    <div class="contact-intro">
                        <h3>Let's Start a Conversation</h3>
                        <p>
                            I'm always excited to discuss new opportunities, innovative projects, 
                            or simply connect with fellow technology enthusiasts. Whether you're 
                            looking for collaboration, have questions about electrical engineering, 
                            or want to explore new technologies together, I'd love to hear from you!
                        </p>
                    </div>
                    
                    <div class="contact-methods">
                        <div class="contact-item">
                            <div class="contact-icon blue-gradient">
                                <svg viewBox="0 0 24 24" fill="none" stroke="currentColor">
                                    <path d="M3 8l7.89 4.26a2 2 0 002.22 0L21 8M5 19h14a2 2 0 002-2V7a2 2 0 00-2-2H5a2 2 0 00-2 2v10a2 2 0 002 2z"/>
                                </svg>
                            </div>
                            <div class="contact-details">
                                <h4>Email</h4>
                                <p>tanveerk.eee@gmail.com</p>
                            </div>
                        </div>
                        
                        <div class="contact-item">
                            <div class="contact-icon purple-gradient">
                                <svg viewBox="0 0 24 24" fill="none" stroke="currentColor">
                                    <path d="M3 5a2 2 0 012-2h3.28a1 1 0 01.948.684l1.498 4.493a1 1 0 01-.502 1.21l-2.257 1.13a11.042 11.042 0 005.516 5.516l1.13-2.257a1 1 0 011.21-.502l4.493 1.498a1 1 0 01.684.949V19a2 2 0 01-2 2h-1C9.716 21 3 14.284 3 6V5z"/>
                                </svg>
                            </div>
                            <div class="contact-details">
                                <h4>Phone</h4>
                                <p>+880 1XXX-XXXXXX</p>
                            </div>
                        </div>
                        
                        <div class="contact-item">
                            <div class="contact-icon green-gradient">
                                <svg viewBox="0 0 24 24" fill="none" stroke="currentColor">
                                    <path d="M17.657 16.657L13.414 20.9a1.998 1.998 0 01-2.827 0l-4.244-4.243a8 8 0 1111.314 0z"/>
                                    <path d="M15 11a3 3 0 11-6 0 3 3 0 016 0z"/>
                                </svg>
                            </div>
                            <div class="contact-details">
                                <h4>Location</h4>
                                <p>Dhaka, Bangladesh</p>
                            </div>
                        </div>
                    </div>
                    
                    <div class="social-links">
                        <h4>Connect & Follow</h4>
                        <div class="social-icons">
                            <a href="https://linkedin.com/in/KawsarTanveer" target="_blank" class="social-icon linkedin">
                                <svg viewBox="0 0 24 24" fill="currentColor">
                                    <path d="M20.447 20.452h-3.554v-5.569c0-1.328-.027-3.037-1.852-3.037-1.853 0-2.136 1.445-2.136 2.939v5.667H9.351V9h3.414v1.561h.046c.477-.9 1.637-1.85 3.37-1.85 3.601 0 4.267 2.37 4.267 5.455v6.286zM5.337 7.433c-1.144 0-2.063-.926-2.063-2.065 0-1.138.92-2.063 2.063-2.063 1.14 0 2.064.925 2.064 2.063 0 1.139-.925 2.065-2.064 2.065zm1.782 13.019H3.555V9h3.564v11.452zM22.225 0H1.771C.792 0 0 .774 0 1.729v20.542C0 23.227.792 24 1.771 24h20.451C23.2 24 24 23.227 24 22.271V1.729C24 .774 23.2 0 22.222 0h.003z"/>
                                </svg>
                            </a>
                            <a href="https://github.com/KMTanveer" target="_blank" class="social-icon github">
                                <svg viewBox="0 0 24 24" fill="currentColor">
                                    <path d="M12 0c-6.626 0-12 5.373-12 12 0 5.302 3.438 9.8 8.207 11.387.599.111.793-.261.793-.577v-2.234c-3.338.726-4.033-1.416-4.033-1.416-.546-1.387-1.333-1.756-1.333-1.756-1.089-.745.083-.729.083-.729 1.205.084 1.839 1.237 1.839 1.237 1.07 1.834 2.807 1.304 3.492.997.107-.775.418-1.305.762-1.604-2.665-.305-5.467-1.334-5.467-5.931 0-1.311.469-2.381 1.236-3.221-.124-.303-.535-1.524.117-3.176 0 0 1.008-.322 3.301 1.23.957-.266 1.983-.399 3.003-.404 1.02.005 2.047.138 3.006.404 2.291-1.552 3.297-1.23 3.297-1.23.653 1.653.242 2.874.118 3.176.77.84 1.235 1.911 1.235 3.221 0 4.609-2.807 5.624-5.479 5.921.43.372.823 1.102.823 2.222v3.293c0 .319.192.694.801.576 4.765-1.589 8.199-6.086 8.199-11.386 0-6.627-5.373-12-12-12z"/>
                                </svg>
                            </a>
                            <a href="https://twitter.com/itzzveer" target="_blank" class="social-icon twitter">
                                <svg viewBox="0 0 24 24" fill="currentColor">
                                    <path d="M18.244 2.25h3.308l-7.227 8.26 8.502 11.24H16.17l-5.214-6.817L4.99 21.75H1.68l7.73-8.835L1.254 2.25H8.08l4.713 6.231zm-1.161 17.52h1.833L7.084 4.126H5.117z"/>
                                </svg>
                            </a>
                            <a href="https://facebook.com/itzzveer" target="_blank" class="social-icon facebook">
                                <svg viewBox="0 0 24 24" fill="currentColor">
                                    <path d="M24 12.073c0-6.627-5.373-12-12-12s-12 5.373-12 12c0 5.99 4.388 10.954 10.125 11.854v-8.385H7.078v-3.47h3.047V9.43c0-3.007 1.792-4.669 4.533-4.669 1.312 0 2.686.235 2.686.235v2.953H15.83c-1.491 0-1.956.925-1.956 1.874v2.25h3.328l-.532 3.47h-2.796v8.385C19.612 23.027 24 18.062 24 12.073z"/>
                                </svg>
                            </a>
                            <a href="https://instagram.com/itzzveer" target="_blank" class="social-icon instagram">
                                <svg viewBox="0 0 24 24" fill="currentColor">
                                    <path d="M12 2.163c3.204 0 3.584.012 4.85.07 3.252.148 4.771 1.691 4.919 4.919.058 1.265.069 1.645.069 4.849 0 3.205-.012 3.584-.069 4.849-.149 3.225-1.664 4.771-4.919 4.919-1.266.058-1.644.07-4.85.07-3.204 0-3.584-.012-4.849-.07-3.26-.149-4.771-1.699-4.919-4.92-.058-1.265-.07-1.644-.07-4.849 0-3.204.013-3.583.07-4.849.149-3.227 1.664-4.771 4.919-4.919 1.266-.057 1.645-.069 4.849-.069zm0-2.163c-3.259 0-3.667.014-4.947.072-4.358.2-6.78 2.618-6.98 6.98-.059 1.281-.073 1.689-.073 4.948 0 3.259.014 3.668.072 4.948.2 4.358 2.618 6.78 6.98 6.98 1.281.058 1.689.072 4.948.072 3.259 0 3.668-.014 4.948-.072 4.354-.2 6.782-2.618 6.979-6.98.059-1.28.073-1.689.073-4.948 0-3.259-.014-3.667-.072-4.947-.196-4.354-2.617-6.78-6.979-6.98-1.281-.059-1.69-.073-4.949-.073zm0 5.838c-3.403 0-6.162 2.759-6.162 6.162s2.759 6.163 6.162 6.163 6.162-2.759 6.162-6.163c0-3.403-2.759-6.162-6.162-6.162zm0 10.162c-2.209 0-4-1.79-4-4 0-2.209 1.791-4 4-4s4 1.791 4 4c0 2.21-1.791 4-4 4zm6.406-11.845c-.796 0-1.441.645-1.441 1.44s.645 1.44 1.441 1.44c.795 0 1.439-.645 1.439-1.44s-.644-1.44-1.439-1.44z"/>
                                </svg>
                            </a>
                            <a href="https://youtube.com/@itzzveer" target="_blank" class="social-icon youtube">
                                <svg viewBox="0 0 24 24" fill="currentColor">
                                    <path d="M23.498 6.186a3.016 3.016 0 0 0-2.122-2.136C19.505 3.545 12 3.545 12 3.545s-7.505 0-9.377.505A3.017 3.017 0 0 0 .502 6.186C0 8.07 0 12 0 12s0 3.93.502 5.814a3.016 3.016 0 0 0 2.122 2.136c1.871.505 9.376.505 9.376.505s7.505 0 9.377-.505a3.015 3.015 0 0 0 2.122-2.136C24 15.93 24 12 24 12s0-3.93-.502-5.814zM9.545 15.568V8.432L15.818 12l-6.273 3.568z"/>
                                </svg>
                            </a>
                            <a href="https://discord.com/users/itzzveer" target="_blank" class="social-icon discord">
                                <svg viewBox="0 0 24 24" fill="currentColor">
                                    <path d="M20.317 4.3698a19.7913 19.7913 0 00-4.8851-1.5152.0741.0741 0 00-.0785.0371c-.211.3753-.4447.8648-.6083 1.2495-1.8447-.2762-3.68-.2762-5.4868 0-.1636-.3933-.4058-.8742-.6177-1.2495a.077.077 0 00-.0785-.037 19.7363 19.7363 0 00-4.8852 1.515.0699.0699 0 00-.0321.0277C.5334 9.0458-.319 13.5799.0992 18.0578a.0824.0824 0 00.0312.0561c2.0528 1.5076 4.0413 2.4228 5.9929 3.0294a.0777.0777 0 00.0842-.0276c.4616-.6304.8731-1.2952 1.226-1.9942a.076.076 0 00-.0416-.1057c-.6528-.2476-1.2743-.5495-1.8722-.8923a.077.077 0 01-.0076-.1277c.1258-.0943.2517-.1923.3718-.2914a.0743.0743 0 01.0776-.0105c3.9278 1.7933 8.18 1.7933 12.0614 0a.0739.0739 0 01.0785.0095c.1202.099.246.1981.3728.2924a.077.077 0 01-.0066.1276 12.2986 12.2986 0 01-1.873.8914.0766.0766 0 00-.0407.1067c.3604.698.7719 1.3628 1.225 1.9932a.076.076 0 00.0842.0286c1.961-.6067 3.9495-1.5219 6.0023-3.0294a.077.077 0 00.0313-.0552c.5004-5.177-.8382-9.6739-3.5485-13.6604a.061.061 0 00-.0312-.0286zM8.02 15.3312c-1.1825 0-2.1569-1.0857-2.1569-2.419 0-1.3332.9555-2.4189 2.157-2.4189 1.2108 0 2.1757 1.0952 2.1568 2.419-.0190 1.3332-.9555 2.4189-2.1569 2.4189zm7.9748 0c-1.1825 0-2.1569-1.0857-2.1569-2.419 0-1.3332.9554-2.4189 2.1569-2.4189 1.2108 0 2.1757 1.0952 2.1568 2.419 0 1.3332-.9555 2.4189-2.1568 2.4189Z"/>
                                </svg>
                            </a>
                            <a href="mailto:tanveerk.eee@gmail.com" class="social-icon email">
                                <svg viewBox="0 0 24 24" fill="currentColor">
                                    <path d="M20 4H4c-1.1 0-1.99.9-1.99 2L2 18c0 1.1.9 2 2 2h16c1.1 0 2-.9 2-2V6c0-1.1-.9-2-2-2zm0 4l-8 5-8-5V6l8 5 8-5v2z"/>
                                </svg>
                            </a>
                        </div>
                    </div>
                </div>
                
                <div class="contact-form-container">
                    <form class="contact-form" id="contact-form" action="https://formspree.io/f/xvgqggoz" method="POST">
                        <h3>Send a Message</h3>
                        
                        <div class="form-row">
                            <div class="form-group">
                                <label for="first-name">First Name</label>
                                <input type="text" id="first-name" name="firstName" placeholder="Your first name" required>
                            </div>
                            <div class="form-group">
                                <label for="last-name">Last Name</label>
                                <input type="text" id="last-name" name="lastName" placeholder="Your last name" required>
                            </div>
                        </div>
                        
                        <div class="form-group">
                            <label for="email">Email Address</label>
                            <input type="email" id="email" name="email" placeholder="your.email@example.com" required>
                        </div>
                        
                        <div class="form-group">
                            <label for="subject">Subject</label>
                            <input type="text" id="subject" name="subject" placeholder="What's this about?" required>
                        </div>
                        
                        <div class="form-group">
                            <label for="message">Message</label>
                            <textarea id="message" name="message" rows="5" placeholder="Tell me about your project or idea..." required></textarea>
                        </div>
                        
                        <button type="submit" class="btn btn-primary form-submit">
                            <span class="btn-text">Send Message</span>
                        </button>
                    </form>
                </div>
            </div>
        </div>
    </section>

    <!-- Footer -->
    <footer class="footer">
        <div class="container">
            <div class="footer-content">
                <div class="footer-header">
                    <h3 class="holographic">Kawsar Mahmud Tanveer Khan</h3>
                    <p>EEE Student & Tech Enthusiast</p>
                </div>
                
                <div class="footer-links">
                    <a href="#about">About</a>
                    <a href="#education">Education</a>
                    <a href="#skills">Skills</a>
                    <a href="#projects">Projects</a>
                    <a href="#contact">Contact</a>
                </div>
                
                <div class="footer-social">
                    <a href="https://linkedin.com/in/KawsarTanveer" target="_blank" class="footer-social-link linkedin">
                        <svg viewBox="0 0 24 24" fill="currentColor">
                            <path d="M20.447 20.452h-3.554v-5.569c0-1.328-.027-3.037-1.852-3.037-1.853 0-2.136 1.445-2.136 2.939v5.667H9.351V9h3.414v1.561h.046c.477-.9 1.637-1.85 3.37-1.85 3.601 0 4.267 2.37 4.267 5.455v6.286zM5.337 7.433c-1.144 0-2.063-.926-2.063-2.065 0-1.138.92-2.063 2.063-2.063 1.14 0 2.064.925 2.064 2.063 0 1.139-.925 2.065-2.064 2.065zm1.782 13.019H3.555V9h3.564v11.452zM22.225 0H1.771C.792 0 0 .774 0 1.729v20.542C0 23.227.792 24 1.771 24h20.451C23.2 24 24 23.227 24 22.271V1.729C24 .774 23.2 0 22.222 0h.003z"/>
                        </svg>
                    </a>
                    <a href="https://github.com/KMTanveer" target="_blank" class="footer-social-link github">
                        <svg viewBox="0 0 24 24" fill="currentColor">
                            <path d="M12 0c-6.626 0-12 5.373-12 12 0 5.302 3.438 9.8 8.207 11.387.599.111.793-.261.793-.577v-2.234c-3.338.726-4.033-1.416-4.033-1.416-.546-1.387-1.333-1.756-1.333-1.756-1.089-.745.083-.729.083-.729 1.205.084 1.839 1.237 1.839 1.237 1.07 1.834 2.807 1.304 3.492.997.107-.775.418-1.305.762-1.604-2.665-.305-5.467-1.334-5.467-5.931 0-1.311.469-2.381 1.236-3.221-.124-.303-.535-1.524.117-3.176 0 0 1.008-.322 3.301 1.23.957-.266 1.983-.399 3.003-.404 1.02.005 2.047.138 3.006.404 2.291-1.552 3.297-1.23 3.297-1.23.653 1.653.242 2.874.118 3.176.77.84 1.235 1.911 1.235 3.221 0 4.609-2.807 5.624-5.479 5.921.43.372.823 1.102.823 2.222v3.293c0 .319.192.694.801.576 4.765-1.589 8.199-6.086 8.199-11.386 0-6.627-5.373-12-12-12z"/>
                        </svg>
                    </a>
                    <a href="https://twitter.com/itzzVeer" target="_blank" class="footer-social-link twitter">
                        <svg viewBox="0 0 24 24" fill="currentColor">
                            <path d="M18.244 2.25h3.308l-7.227 8.26 8.502 11.24H16.17l-5.214-6.817L4.99 21.75H1.68l7.73-8.835L1.254 2.25H8.08l4.713 6.231zm-1.161 17.52h1.833L7.084 4.126H5.117z"/>
                        </svg>
                    </a>
                    <a href="https://instagram.com/itzzVeer" target="_blank" class="footer-social-link instagram">
                        <svg viewBox="0 0 24 24" fill="currentColor">
                            <path d="M12 2.163c3.204 0 3.584.012 4.85.07 3.252.148 4.771 1.691 4.919 4.919.058 1.265.069 1.645.069 4.849 0 3.205-.012 3.584-.069 4.849-.149 3.225-1.664 4.771-4.919 4.919-1.266.058-1.644.07-4.85.07-3.204 0-3.584-.012-4.849-.07-3.26-.149-4.771-1.699-4.919-4.92-.058-1.265-.07-1.644-.07-4.849 0-3.204.013-3.583.07-4.849.149-3.227 1.664-4.771 4.919-4.919 1.266-.057 1.645-.069 4.849-.069zm0-2.163c-3.259 0-3.667.014-4.947.072-4.358.2-6.78 2.618-6.98 6.98-.059 1.281-.073 1.689-.073 4.948 0 3.259.014 3.668.072 4.948.2 4.358 2.618 6.78 6.98 6.98 1.281.058 1.689.072 4.948.072 3.259 0 3.668-.014 4.948-.072 4.354-.2 6.782-2.618 6.979-6.98.059-1.28.073-1.689.073-4.948 0-3.259-.014-3.667-.072-4.947-.196-4.354-2.617-6.78-6.979-6.98-1.281-.059-1.69-.073-4.949-.073zm0 5.838c-3.403 0-6.162 2.759-6.162 6.162s2.759 6.163 6.162 6.163 6.162-2.759 6.162-6.163c0-3.403-2.759-6.162-6.162-6.162zm0 10.162c-2.209 0-4-1.79-4-4 0-2.209 1.791-4 4-4s4 1.791 4 4c0 2.21-1.791 4-4 4zm6.406-11.845c-.796 0-1.441.645-1.441 1.44s.645 1.44 1.441 1.44c.795 0 1.439-.645 1.439-1.44s-.644-1.44-1.439-1.44z"/>
                        </svg>
                    </a>
                    <a href="mailto:tanveerk.eee@gmail.com" class="footer-social-link email">
                        <svg viewBox="0 0 24 24" fill="currentColor">
                            <path d="M20 4H4c-1.1 0-1.99.9-1.99 2L2 18c0 1.1.9 2 2 2h16c1.1 0 2-.9 2-2V6c0-1.1-.9-2-2-2zm0 4l-8 5-8-5V6l8 5 8-5v2z"/>
                        </svg>
                    </a>
                </div>
                
                <div class="footer-divider"></div>
                
                <div class="footer-bottom">
                    <p>&copy; 2025 Kawsar Mahmud Tanveer Khan. All rights reserved.</p>
<<<<<<< HEAD
                    
=======
>>>>>>> eaa9fe29
                </div>
            </div>
        </div>
    </footer>
    </main>

    <!-- Loading Screen -->
    <div id="loading-screen" class="loading-screen">
        <div class="loading-content">
            <div class="loading-logo">@itzzVeer</div>
            <div class="loading-bar">
                <div class="loading-progress"></div>
            </div>
            <p class="loading-text">Initializing Portfolio...</p>
        </div>
    </div>

    <!-- JavaScript Files -->
    <script src="js/particles.js"></script>
    <script src="js/animations.js"></script>
    <script src="js/navigation.js"></script>
    <script src="js/theme.js"></script>
    <script src="js/main.js"></script>
</body>
</html><|MERGE_RESOLUTION|>--- conflicted
+++ resolved
@@ -1035,10 +1035,6 @@
                 
                 <div class="footer-bottom">
                     <p>&copy; 2025 Kawsar Mahmud Tanveer Khan. All rights reserved.</p>
-<<<<<<< HEAD
-                    
-=======
->>>>>>> eaa9fe29
                 </div>
             </div>
         </div>
